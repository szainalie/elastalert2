--- conflicted
+++ resolved
@@ -30,11 +30,8 @@
 - Update schema.yaml(Alertmanager, Spike, Flatline, New Term, Metric Aggregation, Percentage Match) - [#789](https://github.com/jertel/elastalert2/pull/789) - @nsano-rururu
 - Upgrade pylint 2.13.2 to 2.13.3 - [#792](https://github.com/jertel/elastalert2/pull/792) - @nsano-rururu
 - Upgrade pylint 2.13.3 to 2.13.4 - [#801](https://github.com/jertel/elastalert2/pull/801) - @nsano-rururu
-<<<<<<< HEAD
 - Add "scanSubdirectories" (true/false) as an option in Helm Chart
-=======
 - Fix SpikeRule - [#804](https://github.com/jertel/elastalert2/pull/804) - @nsano-rururu
->>>>>>> 4fe37e5c
 
 # 2.4.0
 
