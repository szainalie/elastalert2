# Template

## Breaking changes
- None

## New features
- TBD - [#000](https://github.com/jertel/elastalert2/pull/000) - @some_elastic_contributor_tbd

## Other changes
- None

# 2.x.x

## Breaking changes

## New features
- Add support for Kibana 8.1 for Kibana Discover - [#763](https://github.com/jertel/elastalert2/pull/763) - @nsano-rururu

## Other changes
- [Docs] Update FAQ ssl_show_warn - [#764](https://github.com/jertel/elastalert2/pull/764) - @nsano-rururu
- [Docs] Update FAQ telegram and Amazon SNS - [#765](https://github.com/jertel/elastalert2/pull/765) - @nsano-rururu
- Upgrade Pytest 7.0.1 to 7.1.1 - [#776](https://github.com/jertel/elastalert2/pull/776) - @nsano-rururu
- [Kubernetes] Add support for automatic SMTP mail server credential management - [#780](https://github.com/jertel/elastalert2/pull/780) - @lusson-luo
<<<<<<< HEAD
- jinja2 3.0.3 to 3.1.1 - [#784](https://github.com/jertel/elastalert2/pull/784) - @nsano-rururu
=======
- Upgrade sphinx 4.4.0 to 4.5.0 - [#782](https://github.com/jertel/elastalert2/pull/782) - @nsano-rururu
- Upgrade pylint 2.12.2 to 2.13.2 - [#783](https://github.com/jertel/elastalert2/pull/783) - @nsano-rururu
>>>>>>> e53ec627

# 2.4.0

## Breaking changes
- Add support for Elasticsearch 8, remove support for Elasticsearch 6 and below - [#744](https://github.com/jertel/elastalert2/pull/744) - @ferozsalam, @jertel, and @nsano-rururu
  WARNING! Read the [ES 8 upgrade notes](https://elastalert2.readthedocs.io/en/latest/recipes/faq.html#does-elastalert-2-support-elasticsearch-8) BEFORE upgrading your cluster to Elasticsearch 8. Failure to do so can result in your cluster no longer starting and unable to rollback to 7.x.
- Kibana dashboard integration has been removed, as it only was supported with older versions of Elasticsearch and Kibana. Per the above breaking change those older versions are no longer supported by ElastAlert 2.
- Dockerfile refactor for app home and user home to be the same directory (/opt/elastalert/). Before app home is /opt/elastalert/ and user home is /opt/elastalert/elastalert. After app home and user home are the same /opt/elastalert/ - [#656](https://github.com/jertel/elastalert2/pull/656)

## New features
- [MS Teams] Kibana Discover URL and Facts - [#660](https://github.com/jertel/elastalert2/pull/660) - @thib12
- Add support for Kibana 7.17 for Kibana Discover - [#695](https://github.com/jertel/elastalert2/pull/695) - @nsano-rururu
- Added a fixed name metric_agg_value to MetricAggregationRule match_body - [#697](https://github.com/jertel/elastalert2/pull/697) - @iamxeph

## Other changes
- Load Jinja template when loading an alert - [#654](https://github.com/jertel/elastalert2/pull/654) - @thib12
- Upgrade tox 3.24.4 to 3.24.5 - [#655](https://github.com/jertel/elastalert2/pull/655) - @nsano-rururu
- Upgrade sphinx 4.3.2 to 4.4.0 - [#661](https://github.com/jertel/elastalert2/pull/661) - @nsano-rururu
- [Docs] Fix Running Docker container - [#674](https://github.com/jertel/elastalert2/pull/674) - @nsano-rururu 
- [Exotel] Added exotel_message_body to schema.yaml - [#685](https://github.com/jertel/elastalert2/pull/685) - @nsano-rururu
- Upgrade Pytest 6.2.5 to 7.0.0 - [#696](https://github.com/jertel/elastalert2/pull/696) - @nsano-rururu
- python-dateutil version specification change - [#704](https://github.com/jertel/elastalert2/pull/704) - @nsano-rururu
- Update minimum versions for third-party dependencies in requirements.txt and setup.py - [#705](https://github.com/jertel/elastalert2/pull/705) - @nsano-rururu
- [Docs] Document updates for Alerts and email addresses etc - [#706](https://github.com/jertel/elastalert2/pull/706) - @nsano-rururu
- [Docs] Update of RuleType Configuration Cheat Sheet - [#707](https://github.com/jertel/elastalert2/pull/707) - @nsano-rururu
- Upgrade Pytest 7.0.0 to 7.0.1 - [#710](https://github.com/jertel/elastalert2/pull/710) - @nsano-rururu
- Fixing jira_transition_to schema bug. Change property type from boolean to string - [#721](https://github.com/jertel/elastalert2/pull/721) - @toxisch
- Begin Elasticsearch 8 support - ElastAlert 2 now supports setup with fresh ES 8 instances, and works with some alert types - [#731](https://github.com/jertel/elastalert2/pull/731) - @ferozsalam
- Enable dynamic setting of rules volume in helm chart - [#732](https://github.com/jertel/elastalert2/pull/732) - @ChrisFraun
- Do not install tests via pip install - [#733](https://github.com/jertel/elastalert2/pull/733) - @buzzdeee
- [Docs] Add Elasticsearch 8 support documentation - [#735](https://github.com/jertel/elastalert2/pull/735) - @ferozsalam
- Remove download_dashboard - [#740](https://github.com/jertel/elastalert2/pull/740) - @nsano-rururu
- [Docs] Added documentation for metric|spike aggregation rule types for percentiles - [e682ea8](https://github.com/jertel/elastalert2/commit/e682ea8113bf9f413b6339e6803b5262881f2b30)- @jertel
- [Jira] Add support for Jira authentication via Personal Access Token - [#750](https://github.com/jertel/elastalert2/pull/750) - @buzzdeee
- [Docs] Update docs Negation, and, or - [#754](https://github.com/jertel/elastalert2/pull/754) - @nsano-rururu
- Remove call to `print` from elastalert.py - [#755](https://github.com/jertel/elastalert2/pull/755) - @ferozsalam
- [Docs] Added dingtalk_proxy, dingtalk_proxy_login, dingtalk_proxy_pass to docs - [#756](https://github.com/jertel/elastalert2/pull/756) - @nsano-rururu

# 2.3.0

## Breaking changes
- [Kubernetes] The helm chart repository has changed. The new repository is located at https://jertel.github.io/elastalert2/. This was necessary due to the previous chart museum hosting service, Bonzai Cloud, terminating it's chart hosting service on January 21, 2022. - @jertel

## New features
- Add metric_agg_script to MetricAggregationRule [#558](https://github.com/jertel/elastalert2/pull/558) - @dequis
- [Alertmanager] Add support for basic authentication - [#575](https://github.com/jertel/elastalert2/pull/575) - @nsano-rururu
- Add support for Kibana 7.16 for Kibana Discover - [#612](https://github.com/jertel/elastalert2/pull/612) - @nsano-rururu
- [MS Teams] Add support for disabling verification of SSL certificate - [#628](https://github.com/jertel/elastalert2/pull/628) - @nsano-rururu

## Other changes
- sphinx 4.2.0 to 4.3.0 and tzlocal==2.1 - [#561](https://github.com/jertel/elastalert2/pull/561) - @nsano-rururu
- jinja2 3.0.1 to 3.0.3 - [#562](https://github.com/jertel/elastalert2/pull/562) - @nsano-rururu
- Fix `get_rule_file_hash` TypeError - [#566](https://github.com/jertel/elastalert2/pull/566) - @JeffAshton
- Ensure `schema.yaml` stream closed - [#567](https://github.com/jertel/elastalert2/pull/567) - @JeffAshton
- Fixing `import` bugs & memory leak in `RulesLoader`/`FileRulesLoader` - [#580](https://github.com/jertel/elastalert2/pull/580) - @JeffAshton
- sphinx 4.3.0 to 4.3.1 - [#588](https://github.com/jertel/elastalert2/pull/588) - @nsano-rururu
- pytest-xdist 2.4.0 to 2.5.0 - [#615](https://github.com/jertel/elastalert2/pull/615) - @nsano-rururu
- sphinx 4.3.1 to 4.3.2 - [#618](https://github.com/jertel/elastalert2/pull/618) - @nsano-rururu
- Remove unused parameter boto-profile - [#622](https://github.com/jertel/elastalert2/pull/622) - @nsano-rururu
- [Docs] Include Docker example; add additional FAQs - [#623](https://github.com/jertel/elastalert2/pull/623) - @nsano-rururu
- Add support for URL shortening with Kibana 7.16+ - [#633](https://github.com/jertel/elastalert2/pull/633) - @jertel
- [example] URL correction of information about Elasticsearch - [#642](https://github.com/jertel/elastalert2/pull/642) - @nsano-rururu
- pylint 2.11.1 to 2.12.2 - [#651](https://github.com/jertel/elastalert2/pull/651) - @nsano-rururu

# 2.2.3

## Breaking changes
- None

## New features
- [Alertmanager] Added support for Alertmanager - [#503](https://github.com/jertel/elastalert2/pull/503) - @nsano-rururu
- Add summary_table_max_rows optional configuration to limit rows in summary tables - [#508](https://github.com/jertel/elastalert2/pull/508) - @mdavyt92
- Added support for shortening Kibana Discover URLs using Kibana Shorten URL API - [#512](https://github.com/jertel/elastalert2/pull/512) - @JeffAshton
- Added new alerter `HTTP Post 2` which allow more flexibility to build the body/headers of the request. - [#530](https://github.com/jertel/elastalert2/pull/530) - @lepouletsuisse
- [Slack] Added new option to include url to jira ticket if it is created in the same pipeline. - [#547](https://github.com/jertel/elastalert2/pull/547) - @hugefarsen
- Added support for multi ElasticSearch instances. - [#548](https://github.com/jertel/elastalert2/pull/548) - @buratinopy

## Other changes
- [Docs] Add exposed metrics documentation - [#498](https://github.com/jertel/elastalert2/pull/498) - @thisisxgp
- [Tests] Fix rules_test.py - [#499](https://github.com/jertel/elastalert2/pull/499) - @nsano-rururu
- Upgrade to Python 3.10 and Sphinx 4.2.0 - [#501](https://github.com/jertel/elastalert2/pull/501) - @jertel
- max_scrolling_count now has a default value of 990 to avoid stack overflow crashes - [#509](https://github.com/jertel/elastalert2/pull/509) - @jertel
- Update pytest 6.2.5, pytest-cov 3.0.0, pytest-xdist 2.4.0, pylint<2.12, tox 3.24.4 - [#511](https://github.com/jertel/elastalert2/pull/511) - @nsano-rururu
- Added a check on the value of the path "rules_folder" to make sure it exists - [#519](https://github.com/jertel/elastalert2/pull/519) - @AntoineBlaud
- [OpsGenie] Fix tags on subsequent alerts - [#537](https://github.com/jertel/elastalert2/pull/537) - @jertel

# 2.2.2

## Breaking changes
- None

## New features
- Added support for markdown style formatting of aggregation tables - [#415](https://github.com/jertel/elastalert2/pull/415) - @Neuro-HSOC
- [OpsGenie] Add support for custom description - [#457](https://github.com/jertel/elastalert2/pull/457), [#460](https://github.com/jertel/elastalert2/pull/460) - @nickbabkin
- [Tencent SMS] Added support for Tencent SMS - [#470](https://github.com/jertel/elastalert2/pull/470) - @liuxingjun
- Add support for Kibana 7.15 for Kibana Discover - [#481](https://github.com/jertel/elastalert2/pull/481) - @nsano-rururu
- Begin working toward support of OpenSearch (beta) [#483](https://github.com/jertel/elastalert2/pull/483) @nbrownus

## Other changes
- [Rule Test] Fix issue related to --start/--end/--days params - [#424](https://github.com/jertel/elastalert2/pull/424), [#433](https://github.com/jertel/elastalert2/pull/433) - @thican
- [TheHive] Reduce risk of sourceRef collision for Hive Alerts by using full UUID -[#513](https://github.com/jertel/elastalert2/pull/513) - @fwalloe
- Changed the wording of ElastAlert to ElastAlert 2 and Update FAQ -[#446](https://github.com/jertel/elastalert2/pull/446) - @nsano-rururu
- Add missing show_ssl_warn and silence_qk_value params to docs - [#469](https://github.com/jertel/elastalert2/pull/469) - @jertel
- [OpsGenie] Clarify documentation for URL endpoint to use in European region - [#475](https://github.com/jertel/elastalert2/pull/475) - @nsano-rururu
- [Docs] The documentation has been updated as the name of Amazon Elasticsearch Service has changed to Amazon OpenSearch Service. - [#478](https://github.com/jertel/elastalert2/pull/478) - @nsano-rururu
- [Tests] Improve test coverage of tencentsms.py - [#479](https://github.com/jertel/elastalert2/pull/479) - @liuxingjun
- [Docs] Tidy Exotel documentation - [#488](https://github.com/jertel/elastalert2/pull/488) - @ferozsalam

# 2.2.1

## Breaking changes
- None

## New features
- None

## Other changes
- Fixed typo in default setting accidentally introduced in [#407](https://github.com/jertel/elastalert2/pull/407) - [#413](https://github.com/jertel/elastalert2/pull/413) - @perceptron01

# 2.2.0

## Breaking changes
- [VictorOps] Changed `state_message` and `entity_display_name` values to be taken from an alert rule. - [#329](https://github.com/jertel/elastalert2/pull/329) - @ChristophShyper
  - Potentially a breaking change if the alert subject changes due to the new default behavior.
- Change metric/percentage rule types to store query_key as dict, instead of string, for consistency with other rule types. [#340](https://github.com/jertel/elastalert2/issues/340) - @AntoineBlaud

## New features
- [Kubernetes] Adding Image Pull Secret to Helm Chart - [#370](https://github.com/jertel/elastalert2/pull/370) - @robrankin
- Apply percentage_format_string to match_body percentage value; will appear in new percentage_formatted key - [#387](https://github.com/jertel/elastalert2/pull/387) - @iamxeph
- Add support for Kibana 7.14 for Kibana Discover - [#392](https://github.com/jertel/elastalert2/pull/392) - @nsano-rururu
- Add metric_format_string optional configuration for Metric Aggregation to format aggregated value - [#399](https://github.com/jertel/elastalert2/pull/399) - @iamxeph
- Make percentage_format_string support format() syntax in addition to old %-formatted syntax - [#403](https://github.com/jertel/elastalert2/pull/403) - @iamxeph
- Add custom_pretty_ts_format option to provides a way to define custom format of timestamps printed by pretty_ts() function - [#407](https://github.com/jertel/elastalert2/pull/407) - @perceptron01

## Other changes
- [Tests] Improve test code coverage - [#331](https://github.com/jertel/elastalert2/pull/331) - @nsano-rururu
- [Docs] Upgrade Sphinx from 4.0.2 to 4.1.2- [#332](https://github.com/jertel/elastalert2/pull/332) [#343](https://github.com/jertel/elastalert2/pull/343) [#344](https://github.com/jertel/elastalert2/pull/344) [#369](https://github.com/jertel/elastalert2/pull/369) - @nsano-rururu
- Ensure hit count returns correct value for newer ES clusters - [#333](https://github.com/jertel/elastalert2/pull/333) - @jeffashton
- [Tests] Upgrade Tox from 3.23.1 to 3.24.1 - [#345](https://github.com/jertel/elastalert2/pull/345) [#388](https://github.com/jertel/elastalert2/pull/388)  - @nsano-rururu
- Upgrade Jinja from 2.11.3 to 3.0.1 - [#350](https://github.com/jertel/elastalert2/pull/350) - @mrfroggg
- [Tests] Add test code. Changed ubuntu version of Dockerfile-test from latest to 21.10. - [#354](https://github.com/jertel/elastalert2/pull/354) - @nsano-rururu
- Remove Python 2.x compatibility code - [#354](https://github.com/jertel/elastalert2/pull/354) - @nsano-rururu
- [Docs] Added Chatwork proxy settings to documentation - [#360](https://github.com/jertel/elastalert2/pull/360) - @nsano-rururu
- Add settings to schema.yaml(Chatwork proxy, Dingtalk proxy) - [#361](https://github.com/jertel/elastalert2/pull/361) - @nsano-rururu
- [Docs] Tidy Twilio alerter documentation - [#363](https://github.com/jertel/elastalert2/pull/363) - @ferozsalam
- [Tests] Improved test coverage for opsgenie.py 96% to 100% - [#364](https://github.com/jertel/elastalert2/pull/364) - @nsano-rururu
- [Docs] Update mentions of JIRA to Jira - [#365](https://github.com/jertel/elastalert2/pull/365) - @ferozsalam
- [Docs] Tidy Datadog alerter documentation - [#380](https://github.com/jertel/elastalert2/pull/380) - @ferozsalam

# 2.1.2
## Breaking changes
- None

## New features
- [Rocket.Chat] Add support for generating Kibana Discover URLs to Rocket.Chat alerter - [#260](https://github.com/jertel/elastalert2/pull/260) - @nsano-rururu
- [Jinja] Provide rule key/values as possible Jinja data inputs - [#281](https://github.com/jertel/elastalert2/pull/281) - @mrfroggg
- [Kubernetes] Add securityContext and podSecurityContext to Helm chart - [#289](https://github.com/jertel/elastalert2/pull/289) - @lepouletsuisse
- [Rocket.Chat] Add options: rocket_chat_ca_certs, rocket_chat_ignore_ssl_errors, rocket_chat_timeout - [#302](https://github.com/jertel/elastalert2/pull/302) - @nsano-rururu
- [Jinja] Favor match keys over colliding rule keys when resolving Jinja vars; also add alert_text_jinja unit test - [#311](https://github.com/jertel/elastalert2/pull/311) - @mrfroggg
- [Opsgenie] Added possibility to specify source and entity attrs - [#315](https://github.com/jertel/elastalert2/pull/315) - @konstantin-kornienko
- [ServiceNow] Add support for `servicenow_impact` and `servicenow_urgency` parameters for ServiceNow alerter - [#316](https://github.com/jertel/elastalert2/pull/316) - @randolph-esnet
- [Jinja] Add Jinja support to alert_subject - [#318](https://github.com/jertel/elastalert2/pull/318) - @mrfroggg
@lepouletsuisse
- Metrics will now include time_taken, representing the execution duration of the rule - [#324](https://github.com/jertel/elastalert2/pull/324) - @JeffAshton

## Other changes
- [Prometheus] Continue fix for prometheus wrapper writeback function signature - [#256](https://github.com/jertel/elastalert2/pull/256) - @greut
- [Stomp] Improve exception handling in alerter - [#261](https://github.com/jertel/elastalert2/pull/261) - @nsano-rururu
- [AWS] Improve exception handling in Amazon SES and SNS alerters - [#264](https://github.com/jertel/elastalert2/pull/264) - @nsano-rururu
- [Docs] Clarify documentation for starting ElastAlert 2 - [#265](https://github.com/jertel/elastalert2/pull/265) - @ferozsalam
- Add exception handling for unsupported operand type - [#266](https://github.com/jertel/elastalert2/pull/266) - @nsano-rururu
- [Docs] Improve documentation for Python build requirements - [#267](https://github.com/jertel/elastalert2/pull/267) - @nsano-rururu
- [DataDog] Correct alerter logging - [#268](https://github.com/jertel/elastalert2/pull/268) - @nsano-rururu
- [Docs] Correct parameter code documentation for main ElastAlert runner - [#269](https://github.com/jertel/elastalert2/pull/269) - @ferozsalam
- [Command] alerter will now fail during init instead of during alert if given invalid command setting - [#270](https://github.com/jertel/elastalert2/pull/270) - @nsano-rururu
- [Docs] Consolidate all examples into a new examples/ sub folder - [#271](https://github.com/jertel/elastalert2/pull/271) - @ferozsalam
- [TheHive] Add example rule with Kibana Discover URL and query values in alert text - [#276](https://github.com/jertel/elastalert2/pull/276) - @markus-nclose
- Upgrade pytest-xdist from 2.2.1 to 2.3.0; clarify HTTPS support in docs; Add additional logging - [#283](https://github.com/jertel/elastalert2/pull/283) - @nsano-rururu
- [Tests] Add more alerter test coverage - [#284](https://github.com/jertel/elastalert2/pull/284) - @nsano-rururu
- [Tests] Improve structure and placement of test-related files in project tree - [#287](https://github.com/jertel/elastalert2/pull/287) - @ferozsalam
- Only attempt to adjust timezone if timezone is set to a non-empty string - [#288](https://github.com/jertel/elastalert2/pull/288) - @ferozsalam
- [Kubernetes] Deprecated `podSecurityPolicy` feature in Helm Chart as [it's deprecated in Kubernetes 1.21](https://kubernetes.io/blog/2021/04/06/podsecuritypolicy-deprecation-past-present-and-future/) - [#289](https://github.com/jertel/elastalert2/pull/289) - @lepouletsuisse
- [Slack] Fix slack_channel_override schema - [#291](https://github.com/jertel/elastalert2/pull/291) - @JeffAshton
- [Rocket.Chat] Fix rocket_chat_channel_override schema - [#293](https://github.com/jertel/elastalert2/pull/293) - @nsano-rururu
- [Tests] Increase code coverage - [#294](https://github.com/jertel/elastalert2/pull/294) - @nsano-rururu
- [Docs] Added Kibana Discover sample - [#295](https://github.com/jertel/elastalert2/pull/295) - @nsano-rururu
- [AWS] Remove deprecated boto_profile setting - [#299](https://github.com/jertel/elastalert2/pull/299) - @nsano-rururu
- [Slack] Correct slack_alert_fields schema definition - [#300](https://github.com/jertel/elastalert2/pull/300) - @nsano-rururu
- [Tests] Correct code coverage to eliminate warnings - [#301](https://github.com/jertel/elastalert2/pull/301) - @nsano-rururu
- Eliminate unnecessary calls to Elasticsearch - [#303](https://github.com/jertel/elastalert2/pull/303) - @JeffAshton
- [Zabbix] Fix timezone parsing - [#304](https://github.com/jertel/elastalert2/pull/304) - @JeffAshton
- Improve logging of scheduler - [#305](https://github.com/jertel/elastalert2/pull/305) - @JeffAshton
- [Jinja] Update Jinja from 2.11.3 to 3.0.1; Improve handling of colliding variables - [#311](https://github.com/jertel/elastalert2/pull/311) - @mrfroggg
- [TheHive] Force observable artifacts to be strings - [#313](https://github.com/jertel/elastalert2/pull/313) - @pandvan
- Upgrade pylint from <2.9 to <2.10 - [#314](https://github.com/jertel/elastalert2/pull/314) - @nsano-rururu
- [ChatWork] Enforce character limit - [#319](https://github.com/jertel/elastalert2/pull/319) - @nsano-rururu
- [LineNotify] Enforce character limit - [#320](https://github.com/jertel/elastalert2/pull/320) - @nsano-rururu
- [Discord] Remove trailing backticks from alert body - [#321](https://github.com/jertel/elastalert2/pull/321) - @nsano-rururu
- Redirecting warnings to logging module - [#325](https://github.com/jertel/elastalert2/pull/325) - @JeffAshton

# 2.1.1

## Breaking changes
- None

## New features
- Add support for RocketChat - [#182](https://github.com/jertel/elastalert2/pull/182) - @nsano-rururu
- Expose rule scheduler properties as configurable settings - [#192](https://github.com/jertel/elastalert2/pull/192) - @jertel
- Exclude empty observables from TheHive requests - [#193](https://github.com/jertel/elastalert2/pull/193) - @LaZyDK
- Ensure TheHive tags are converted to strings before submitting TheHive request - [#206](https://github.com/jertel/elastalert2/pull/206) - @LaZyDK
- Add support for Elasticsearch API key authentication - [#208](https://github.com/jertel/elastalert2/pull/208) - @vbisserie
- Add support for Elasticsearch 7.13 for building Kibana Discover URLs - [#212](https://github.com/jertel/elastalert2/pull/212) - @nsano-rururu
- Follow symbolic links when traversing rules folder for rule files - [#214](https://github.com/jertel/elastalert2/pull/214) - @vbisserie
- Support optional suppression of SSL log warnings when http-posting alerts - [#222](https://github.com/jertel/elastalert2/pull/222) - @nsano-rururu
- Add support for inclusion of Kibana Discover URLs in MatterMost messages - [#239](https://github.com/jertel/elastalert2/pull/239) - @nsano-rururu
- Add support for inclusion of alert Title in MatterMost messages - [#246](https://github.com/jertel/elastalert2/pull/246) - @nsano-rururu

## Other changes
- Speed up unit tests by adding default parallelism - [#164](https://github.com/jertel/elastalert2/pull/164) - @ferozsalam
- Remove unused writeback_alias and fix --patience argument - [#167](https://github.com/jertel/elastalert2/pull/167) - @mrfroggg
- Fix Bearer token auth in initialisation script - [#169](https://github.com/jertel/elastalert2/pull/169) - @ferozsalam
- Finish refactoring alerters and tests into individual files - [#175, et al](https://github.com/jertel/elastalert2/pull/175) - @ferozsalam
- Improve HTTP POST alert documentation - [#178](https://github.com/jertel/elastalert2/pull/178) - @nsano-rururu
- Upgrade Sphinx from 3.5.4 to 4.0.2 - [#179](https://github.com/jertel/elastalert2/pull/179) - @nsano-rururu
- Fix Sphinx dependency version - [#181](https://github.com/jertel/elastalert2/pull/181) - @ferozsalam
- Switch to absolute imports - [#198](https://github.com/jertel/elastalert2/pull/198) - @ferozsalam
- Encode JSON output before writing test data - [#215](https://github.com/jertel/elastalert2/pull/215) - @vbisserie
- Update pytest from 6.0.0 to 6.2.4 - [#223](https://github.com/jertel/elastalert2/pull/223/files) - @nsano-rururu
- Ensure ChatWork alerter fails to initialize if missing required args - [#224](https://github.com/jertel/elastalert2/pull/224) - @nsano-rururu
- Ensure DataDog alerter fails to initialize if missing required args - [#225](https://github.com/jertel/elastalert2/pull/225) - @nsano-rururu
- Ensure DingTalk alerter fails to initialize if missing required args - [#226](https://github.com/jertel/elastalert2/pull/226) - @nsano-rururu
- Ensure Zabbix alerter fails to initialize if missing required args - [#227](https://github.com/jertel/elastalert2/pull/227) - @nsano-rururu
- MS Teams alerter no longer requires ms_teams_alert_summary arg - [#228](https://github.com/jertel/elastalert2/pull/228) - @nsano-rururu
- Improve Gitter alerter by explicitly specifying arg names  - [#230](https://github.com/jertel/elastalert2/pull/230) - @nsano-rururu
- Add more alerter test code coverage - [#231](https://github.com/jertel/elastalert2/pull/231) - @nsano-rururu
- Upgrade pytest-cov from 2.12.0 to 2.12.1 - [#232](https://github.com/jertel/elastalert2/pull/232) - @nsano-rururu
- Migrate away from external test mock dependency - [#233](https://github.com/jertel/elastalert2/pull/233) - @nsano-rururu
- Improve ElastAlert 2 documentation relating to running scenarios - [#234](https://github.com/jertel/elastalert2/pull/234) - @ferozsalam
- Improve test coverage and correct dict lookup syntax for alerter init functions - [#235](https://github.com/jertel/elastalert2/pull/235) - @nsano-rururu
- Fix schema bug with MatterMost alerts - [#239](https://github.com/jertel/elastalert2/pull/239) - @nsano-rururu
- Fix prometheus wrapper writeback function signature - [#253](https://github.com/jertel/elastalert2/pull/253) - @greut

# 2.1.0

## Breaking changes
- TheHive alerter refactoring - [#142](https://github.com/jertel/elastalert2/pull/142) - @ferozsalam  
  - See the updated documentation for changes required to alert formatting
- Dockerfile refactor for performance and size improvements - [#102](https://github.com/jertel/elastalert2/pull/102) - @jgregmac
	- Dockerfile base image changed from `python/alpine` to `python/slim-buster` to take advantage of pre-build python wheels, accelerate build times, and reduce image size. If you have customized an image, based on jertel/elastalert2, you may need to make adjustments.
	- Default base path changed to `/opt/elastalert` in the Dockerfile and in Helm charts. Update your volume binds accordingly.
	- Dockerfile now runs as a non-root user "elastalert". Ensure your volumes are accessible by this non-root user.
	- System packages removed from the Dockerfile: All dev packages, cargo, libmagic. Image size reduced to 250Mb.
	- `tmp` files and dev packages removed from the final container image.

## New features
- Support for multiple rules directories and fix `..data` Kubernetes/Openshift recursive directories in FileRulesLoader [#157](https://github.com/jertel/elastalert2/pull/157) - @mrfroggg
- Support environment variable substition in yaml files - [#149](https://github.com/jertel/elastalert2/pull/149) - @archfz
- Update schema.yaml and enhance documentation for Email alerter - [#144](https://github.com/jertel/elastalert2/pull/144) - @nsano-rururu
- Default Email alerter to use port 25, and require http_post_url for HTTP Post alerter - [#143](https://github.com/jertel/elastalert2/pull/143) - @nsano-rururu
- Support extra message features for Slack and Mattermost - [#140](https://github.com/jertel/elastalert2/pull/140) - @nsano-rururu
- Support a footer in alert text - [#133](https://github.com/jertel/elastalert2/pull/133) - @nsano-rururu
- Added support for alerting via Amazon Simple Email System (SES) - [#105](https://github.com/jertel/elastalert2/pull/105) - @nsano-rururu

## Other changes
- Begin alerter refactoring to split large source code files into smaller files - [#161](https://github.com/jertel/elastalert2/pull/161) - @ferozsalam
- Update contribution guidelines with additional instructions for local testing - [#147](https://github.com/jertel/elastalert2/pull/147), [#148](https://github.com/jertel/elastalert2/pull/148) - @ferozsalam
- Add more unit test coverage - [#108](https://github.com/jertel/elastalert2/pull/108) - @nsano-rururu
- Update documentation: describe limit_execution, correct alerters list - [#107](https://github.com/jertel/elastalert2/pull/107) - @fberrez
- Fix issue with testing alerts that contain Jinja templates - [#101](https://github.com/jertel/elastalert2/pull/101) - @jertel
- Updated all references of Elastalert to use the mixed case ElastAlert, as that is the most prevalent formatting found in the documentation.

# 2.0.4

## Breaking changes
- None

## New features
- Update python-dateutil requirement from <2.7.0,>=2.6.0 to >=2.6.0,<2.9.0 - [#96](https://github.com/jertel/elastalert2/pull/96) - @nsano-rururu
- Update pylint requirement from <2.8 to <2.9 - [#95](https://github.com/jertel/elastalert2/pull/95) - @nsano-rururu
- Pin ES library to 7.0.0 due to upcoming newer library conflicts - [#90](https://github.com/jertel/elastalert2/pull/90) - @robrankin
- Re-introduce CHANGELOG.md to project - [#88](https://github.com/jertel/elastalert2/pull/88) - @ferozsalam
- Add option for suppressing TLS warnings - [#87](https://github.com/jertel/elastalert2/pull/87) - @alvarolmedo
- Add support for Twilio Copilot - [#86](https://github.com/jertel/elastalert2/pull/86) - @cdmastercom
- Support bearer token authentication with ES - [#85](https://github.com/jertel/elastalert2/pull/85) - @StribPav
- Add support for statsd metrics - [#83](https://github.com/jertel/elastalert2/pull/83) - @eladamitpxi
- Add support for multiple imports of rules via recursive import - [#83](https://github.com/jertel/elastalert2/pull/83) - @eladamitpxi
- Specify search size of 0 to improve efficiency of searches - [#82](https://github.com/jertel/elastalert2/pull/82) - @clyfish
- Add alert handler to create Datadog events - [#81](https://github.com/jertel/elastalert2/pull/81) - @3vanlock

## Other changes

- Added missing Helm chart config.yaml template file.
- Update .gitignore with more precise rule for /config.yaml file.
- Now publishing container images to both DockerHub and to GitHub Packages for redundancy.
- Container images are now built and published via GitHub actions instead of relying on DockerHub's automated builds.
- Update PIP library description and Helm chart description to be consistent.
- Continue updates to change references from _ElastAlert_ to _ElastAlert 2_<|MERGE_RESOLUTION|>--- conflicted
+++ resolved
@@ -21,12 +21,9 @@
 - [Docs] Update FAQ telegram and Amazon SNS - [#765](https://github.com/jertel/elastalert2/pull/765) - @nsano-rururu
 - Upgrade Pytest 7.0.1 to 7.1.1 - [#776](https://github.com/jertel/elastalert2/pull/776) - @nsano-rururu
 - [Kubernetes] Add support for automatic SMTP mail server credential management - [#780](https://github.com/jertel/elastalert2/pull/780) - @lusson-luo
-<<<<<<< HEAD
-- jinja2 3.0.3 to 3.1.1 - [#784](https://github.com/jertel/elastalert2/pull/784) - @nsano-rururu
-=======
 - Upgrade sphinx 4.4.0 to 4.5.0 - [#782](https://github.com/jertel/elastalert2/pull/782) - @nsano-rururu
 - Upgrade pylint 2.12.2 to 2.13.2 - [#783](https://github.com/jertel/elastalert2/pull/783) - @nsano-rururu
->>>>>>> e53ec627
+- Upgrade jinja2 3.0.3 to 3.1.1 - [#784](https://github.com/jertel/elastalert2/pull/784) - @nsano-rururu
 
 # 2.4.0
 
