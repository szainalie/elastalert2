# -*- coding: utf-8 -*-
import datetime

import loaders
from envparse import Env
from staticconf.loader import yaml_loader
from util import EAException
from util import get_module


# Required global (config.yaml) configuration options
required_globals = frozenset(['run_every', 'es_host', 'es_port', 'writeback_index', 'buffer_time'])

# Settings that can be derived from ENV variables
env_settings = {'ES_USE_SSL': 'use_ssl',
                'ES_PASSWORD': 'es_password',
                'ES_USERNAME': 'es_username',
                'ES_HOST': 'es_host',
                'ES_PORT': 'es_port',
                'ES_URL_PREFIX': 'es_url_prefix'}

env = Env(ES_USE_SSL=bool)

# Used to map the names of rule loaders to their classes
loader_mapping = {
    'file': loaders.FileRulesLoader,
}
<<<<<<< HEAD
=======
# A partial ordering of alert types. Relative order will be preserved in the resulting alerts list
# For example, jira goes before email so the ticket # will be added to the resulting email.
alerts_order = {
    'jira': 0,
    'email': 1
}

base_config = {}


def get_module(module_name):
    """ Loads a module and returns a specific object.
    module_name should 'module.file.object'.
    Returns object or raises EAException on error. """
    sys.path.append(os.getcwd())
    try:
        module_path, module_class = module_name.rsplit('.', 1)
        base_module = __import__(module_path, globals(), locals(), [module_class])
        module = getattr(base_module, module_class)
    except (ImportError, AttributeError, ValueError) as e:
        raise EAException("Could not import module %s: %s" % (module_name, e)), None, sys.exc_info()[2]
    return module


def load_configuration(filename, conf, args=None):
    """ Load a yaml rule file and fill in the relevant fields with objects.

    :param filename: The name of a rule configuration file.
    :param conf: The global configuration dictionary, used for populating defaults.
    :return: The rule configuration, a dictionary.
    """
    try:
        rule = load_rule_yaml(filename)
    except Exception as e:
        if (conf.get('skip_invalid')):
            logging.error(e)
            return False
        else:
            raise e
    load_options(rule, conf, filename, args)
    load_modules(rule, args)
    return rule


def load_rule_yaml(filename):
    rule = {
        'rule_file': filename,
    }

    import_rules.pop(filename, None)  # clear `filename` dependency
    while True:
        try:
            loaded = yaml_loader(filename)
        except yaml.scanner.ScannerError as e:
            raise EAException('Could not parse file %s: %s' % (filename, e))

        # Special case for merging filters - if both files specify a filter merge (AND) them
        if 'filter' in rule and 'filter' in loaded:
            rule['filter'] = loaded['filter'] + rule['filter']

        loaded.update(rule)
        rule = loaded
        if 'import' in rule:
            # Find the path of the next file.
            if os.path.isabs(rule['import']):
                import_filename = rule['import']
            else:
                import_filename = os.path.join(os.path.dirname(filename), rule['import'])
            # set dependencies
            rules = import_rules.get(filename, [])
            rules.append(import_filename)
            import_rules[filename] = rules
            filename = import_filename
            del(rule['import'])  # or we could go on forever!
        else:
            break

    return rule


def load_options(rule, conf, filename, args=None):
    """ Converts time objects, sets defaults, and validates some settings.

    :param rule: A dictionary of parsed YAML from a rule config file.
    :param conf: The global configuration dictionary, used for populating defaults.
    """
    adjust_deprecated_values(rule)

    try:
        rule_schema.validate(rule)
    except jsonschema.ValidationError as e:
        raise EAException("Invalid Rule file: %s\n%s" % (filename, e))

    try:
        # Set all time based parameters
        if 'timeframe' in rule:
            rule['timeframe'] = datetime.timedelta(**rule['timeframe'])
        if 'realert' in rule:
            rule['realert'] = datetime.timedelta(**rule['realert'])
        else:
            if 'aggregation' in rule:
                rule['realert'] = datetime.timedelta(minutes=0)
            else:
                rule['realert'] = datetime.timedelta(minutes=1)
        if 'aggregation' in rule and not rule['aggregation'].get('schedule'):
            rule['aggregation'] = datetime.timedelta(**rule['aggregation'])
        if 'query_delay' in rule:
            rule['query_delay'] = datetime.timedelta(**rule['query_delay'])
        if 'buffer_time' in rule:
            rule['buffer_time'] = datetime.timedelta(**rule['buffer_time'])
        if 'run_every' in rule:
            rule['run_every'] = datetime.timedelta(**rule['run_every'])
        if 'bucket_interval' in rule:
            rule['bucket_interval_timedelta'] = datetime.timedelta(**rule['bucket_interval'])
        if 'exponential_realert' in rule:
            rule['exponential_realert'] = datetime.timedelta(**rule['exponential_realert'])
        if 'kibana4_start_timedelta' in rule:
            rule['kibana4_start_timedelta'] = datetime.timedelta(**rule['kibana4_start_timedelta'])
        if 'kibana4_end_timedelta' in rule:
            rule['kibana4_end_timedelta'] = datetime.timedelta(**rule['kibana4_end_timedelta'])
    except (KeyError, TypeError) as e:
        raise EAException('Invalid time format used: %s' % (e))

    # Set defaults, copy defaults from config.yaml
    for key, val in base_config.items():
        rule.setdefault(key, val)
    rule.setdefault('name', os.path.splitext(filename)[0])
    rule.setdefault('realert', datetime.timedelta(seconds=0))
    rule.setdefault('aggregation', datetime.timedelta(seconds=0))
    rule.setdefault('query_delay', datetime.timedelta(seconds=0))
    rule.setdefault('timestamp_field', '@timestamp')
    rule.setdefault('filter', [])
    rule.setdefault('timestamp_type', 'iso')
    rule.setdefault('timestamp_format', '%Y-%m-%dT%H:%M:%SZ')
    rule.setdefault('_source_enabled', True)
    rule.setdefault('use_local_time', True)
    rule.setdefault('description', "")

    # Set timestamp_type conversion function, used when generating queries and processing hits
    rule['timestamp_type'] = rule['timestamp_type'].strip().lower()
    if rule['timestamp_type'] == 'iso':
        rule['ts_to_dt'] = ts_to_dt
        rule['dt_to_ts'] = dt_to_ts
    elif rule['timestamp_type'] == 'unix':
        rule['ts_to_dt'] = unix_to_dt
        rule['dt_to_ts'] = dt_to_unix
    elif rule['timestamp_type'] == 'unix_ms':
        rule['ts_to_dt'] = unixms_to_dt
        rule['dt_to_ts'] = dt_to_unixms
    elif rule['timestamp_type'] == 'custom':
        def _ts_to_dt_with_format(ts):
            return ts_to_dt_with_format(ts, ts_format=rule['timestamp_format'])

        def _dt_to_ts_with_format(dt):
            ts = dt_to_ts_with_format(dt, ts_format=rule['timestamp_format'])
            if 'timestamp_format_expr' in rule:
                # eval expression passing 'ts' and 'dt'
                return eval(rule['timestamp_format_expr'], {'ts': ts, 'dt': dt})
            else:
                return ts

        rule['ts_to_dt'] = _ts_to_dt_with_format
        rule['dt_to_ts'] = _dt_to_ts_with_format
    else:
        raise EAException('timestamp_type must be one of iso, unix, or unix_ms')

    # Add support for client ssl certificate auth
    if 'verify_certs' in conf:
        rule.setdefault('verify_certs', conf.get('verify_certs'))
        rule.setdefault('ca_certs', conf.get('ca_certs'))
        rule.setdefault('client_cert', conf.get('client_cert'))
        rule.setdefault('client_key', conf.get('client_key'))

    # Set HipChat options from global config
    rule.setdefault('hipchat_msg_color', 'red')
    rule.setdefault('hipchat_domain', 'api.hipchat.com')
    rule.setdefault('hipchat_notify', True)
    rule.setdefault('hipchat_from', '')
    rule.setdefault('hipchat_ignore_ssl_errors', False)

    # Set OpsGenie options from global config
    rule.setdefault('opsgenie_default_receipients', None)
    rule.setdefault('opsgenie_default_teams', None)

    # Make sure we have required options
    if required_locals - frozenset(rule.keys()):
        raise EAException('Missing required option(s): %s' % (', '.join(required_locals - frozenset(rule.keys()))))

    if 'include' in rule and type(rule['include']) != list:
        raise EAException('include option must be a list')

    if isinstance(rule.get('query_key'), list):
        rule['compound_query_key'] = rule['query_key']
        rule['query_key'] = ','.join(rule['query_key'])
>>>>>>> 0607a934


def load_conf(args, defaults=None, overwrites=None):
    """ Creates a conf dictionary for ElastAlerter. Loads the global
        config file and then each rule found in rules_folder.

        :param args: The parsed arguments to ElastAlert
        :param defaults: Dictionary of default conf values
        :param overwrites: Dictionary of conf values to override
        :return: The global configuration, a dictionary.
        """
    filename = args.config
    conf = yaml_loader(filename)

    for env_var, conf_var in env_settings.items():
        val = env(env_var, None)
        if val is not None:
            conf[conf_var] = val

    for key, value in (defaults.iteritems() if defaults is not None else []):
        if key not in conf:
            conf[key] = value

    for key, value in (overwrites.iteritems() if overwrites is not None else []):
        conf[key] = value

    # Make sure we have all required globals
    if required_globals - frozenset(conf.keys()):
        raise EAException('%s must contain %s' % (filename, ', '.join(required_globals - frozenset(conf.keys()))))

    conf.setdefault('writeback_alias', 'elastalert_alerts')
    conf.setdefault('max_query_size', 10000)
    conf.setdefault('scroll_keepalive', '30s')
    conf.setdefault('disable_rules_on_error', True)
    conf.setdefault('scan_subdirectories', True)
    conf.setdefault('rules_loader', 'file')

    # Convert run_every, buffer_time into a timedelta object
    try:
        conf['run_every'] = datetime.timedelta(**conf['run_every'])
        conf['buffer_time'] = datetime.timedelta(**conf['buffer_time'])
        if 'alert_time_limit' in conf:
            conf['alert_time_limit'] = datetime.timedelta(**conf['alert_time_limit'])
        else:
            conf['alert_time_limit'] = datetime.timedelta(days=2)
        if 'old_query_limit' in conf:
            conf['old_query_limit'] = datetime.timedelta(**conf['old_query_limit'])
        else:
            conf['old_query_limit'] = datetime.timedelta(weeks=1)
    except (KeyError, TypeError) as e:
        raise EAException('Invalid time format used: %s' % e)

    # Initialise the rule loader and load each rule configuration
    rules_loader_class = loader_mapping.get(conf['rules_loader']) or get_module(conf['rules_loader'])
    rules_loader = rules_loader_class(conf)
    conf['rules_loader'] = rules_loader
    # Make sure we have all the required globals for the loader
    # Make sure we have all required globals
    if rules_loader.required_globals - frozenset(conf.keys()):
        raise EAException(
            '%s must contain %s' % (filename, ', '.join(rules_loader.required_globals - frozenset(conf.keys()))))

    return conf<|MERGE_RESOLUTION|>--- conflicted
+++ resolved
@@ -25,203 +25,6 @@
 loader_mapping = {
     'file': loaders.FileRulesLoader,
 }
-<<<<<<< HEAD
-=======
-# A partial ordering of alert types. Relative order will be preserved in the resulting alerts list
-# For example, jira goes before email so the ticket # will be added to the resulting email.
-alerts_order = {
-    'jira': 0,
-    'email': 1
-}
-
-base_config = {}
-
-
-def get_module(module_name):
-    """ Loads a module and returns a specific object.
-    module_name should 'module.file.object'.
-    Returns object or raises EAException on error. """
-    sys.path.append(os.getcwd())
-    try:
-        module_path, module_class = module_name.rsplit('.', 1)
-        base_module = __import__(module_path, globals(), locals(), [module_class])
-        module = getattr(base_module, module_class)
-    except (ImportError, AttributeError, ValueError) as e:
-        raise EAException("Could not import module %s: %s" % (module_name, e)), None, sys.exc_info()[2]
-    return module
-
-
-def load_configuration(filename, conf, args=None):
-    """ Load a yaml rule file and fill in the relevant fields with objects.
-
-    :param filename: The name of a rule configuration file.
-    :param conf: The global configuration dictionary, used for populating defaults.
-    :return: The rule configuration, a dictionary.
-    """
-    try:
-        rule = load_rule_yaml(filename)
-    except Exception as e:
-        if (conf.get('skip_invalid')):
-            logging.error(e)
-            return False
-        else:
-            raise e
-    load_options(rule, conf, filename, args)
-    load_modules(rule, args)
-    return rule
-
-
-def load_rule_yaml(filename):
-    rule = {
-        'rule_file': filename,
-    }
-
-    import_rules.pop(filename, None)  # clear `filename` dependency
-    while True:
-        try:
-            loaded = yaml_loader(filename)
-        except yaml.scanner.ScannerError as e:
-            raise EAException('Could not parse file %s: %s' % (filename, e))
-
-        # Special case for merging filters - if both files specify a filter merge (AND) them
-        if 'filter' in rule and 'filter' in loaded:
-            rule['filter'] = loaded['filter'] + rule['filter']
-
-        loaded.update(rule)
-        rule = loaded
-        if 'import' in rule:
-            # Find the path of the next file.
-            if os.path.isabs(rule['import']):
-                import_filename = rule['import']
-            else:
-                import_filename = os.path.join(os.path.dirname(filename), rule['import'])
-            # set dependencies
-            rules = import_rules.get(filename, [])
-            rules.append(import_filename)
-            import_rules[filename] = rules
-            filename = import_filename
-            del(rule['import'])  # or we could go on forever!
-        else:
-            break
-
-    return rule
-
-
-def load_options(rule, conf, filename, args=None):
-    """ Converts time objects, sets defaults, and validates some settings.
-
-    :param rule: A dictionary of parsed YAML from a rule config file.
-    :param conf: The global configuration dictionary, used for populating defaults.
-    """
-    adjust_deprecated_values(rule)
-
-    try:
-        rule_schema.validate(rule)
-    except jsonschema.ValidationError as e:
-        raise EAException("Invalid Rule file: %s\n%s" % (filename, e))
-
-    try:
-        # Set all time based parameters
-        if 'timeframe' in rule:
-            rule['timeframe'] = datetime.timedelta(**rule['timeframe'])
-        if 'realert' in rule:
-            rule['realert'] = datetime.timedelta(**rule['realert'])
-        else:
-            if 'aggregation' in rule:
-                rule['realert'] = datetime.timedelta(minutes=0)
-            else:
-                rule['realert'] = datetime.timedelta(minutes=1)
-        if 'aggregation' in rule and not rule['aggregation'].get('schedule'):
-            rule['aggregation'] = datetime.timedelta(**rule['aggregation'])
-        if 'query_delay' in rule:
-            rule['query_delay'] = datetime.timedelta(**rule['query_delay'])
-        if 'buffer_time' in rule:
-            rule['buffer_time'] = datetime.timedelta(**rule['buffer_time'])
-        if 'run_every' in rule:
-            rule['run_every'] = datetime.timedelta(**rule['run_every'])
-        if 'bucket_interval' in rule:
-            rule['bucket_interval_timedelta'] = datetime.timedelta(**rule['bucket_interval'])
-        if 'exponential_realert' in rule:
-            rule['exponential_realert'] = datetime.timedelta(**rule['exponential_realert'])
-        if 'kibana4_start_timedelta' in rule:
-            rule['kibana4_start_timedelta'] = datetime.timedelta(**rule['kibana4_start_timedelta'])
-        if 'kibana4_end_timedelta' in rule:
-            rule['kibana4_end_timedelta'] = datetime.timedelta(**rule['kibana4_end_timedelta'])
-    except (KeyError, TypeError) as e:
-        raise EAException('Invalid time format used: %s' % (e))
-
-    # Set defaults, copy defaults from config.yaml
-    for key, val in base_config.items():
-        rule.setdefault(key, val)
-    rule.setdefault('name', os.path.splitext(filename)[0])
-    rule.setdefault('realert', datetime.timedelta(seconds=0))
-    rule.setdefault('aggregation', datetime.timedelta(seconds=0))
-    rule.setdefault('query_delay', datetime.timedelta(seconds=0))
-    rule.setdefault('timestamp_field', '@timestamp')
-    rule.setdefault('filter', [])
-    rule.setdefault('timestamp_type', 'iso')
-    rule.setdefault('timestamp_format', '%Y-%m-%dT%H:%M:%SZ')
-    rule.setdefault('_source_enabled', True)
-    rule.setdefault('use_local_time', True)
-    rule.setdefault('description', "")
-
-    # Set timestamp_type conversion function, used when generating queries and processing hits
-    rule['timestamp_type'] = rule['timestamp_type'].strip().lower()
-    if rule['timestamp_type'] == 'iso':
-        rule['ts_to_dt'] = ts_to_dt
-        rule['dt_to_ts'] = dt_to_ts
-    elif rule['timestamp_type'] == 'unix':
-        rule['ts_to_dt'] = unix_to_dt
-        rule['dt_to_ts'] = dt_to_unix
-    elif rule['timestamp_type'] == 'unix_ms':
-        rule['ts_to_dt'] = unixms_to_dt
-        rule['dt_to_ts'] = dt_to_unixms
-    elif rule['timestamp_type'] == 'custom':
-        def _ts_to_dt_with_format(ts):
-            return ts_to_dt_with_format(ts, ts_format=rule['timestamp_format'])
-
-        def _dt_to_ts_with_format(dt):
-            ts = dt_to_ts_with_format(dt, ts_format=rule['timestamp_format'])
-            if 'timestamp_format_expr' in rule:
-                # eval expression passing 'ts' and 'dt'
-                return eval(rule['timestamp_format_expr'], {'ts': ts, 'dt': dt})
-            else:
-                return ts
-
-        rule['ts_to_dt'] = _ts_to_dt_with_format
-        rule['dt_to_ts'] = _dt_to_ts_with_format
-    else:
-        raise EAException('timestamp_type must be one of iso, unix, or unix_ms')
-
-    # Add support for client ssl certificate auth
-    if 'verify_certs' in conf:
-        rule.setdefault('verify_certs', conf.get('verify_certs'))
-        rule.setdefault('ca_certs', conf.get('ca_certs'))
-        rule.setdefault('client_cert', conf.get('client_cert'))
-        rule.setdefault('client_key', conf.get('client_key'))
-
-    # Set HipChat options from global config
-    rule.setdefault('hipchat_msg_color', 'red')
-    rule.setdefault('hipchat_domain', 'api.hipchat.com')
-    rule.setdefault('hipchat_notify', True)
-    rule.setdefault('hipchat_from', '')
-    rule.setdefault('hipchat_ignore_ssl_errors', False)
-
-    # Set OpsGenie options from global config
-    rule.setdefault('opsgenie_default_receipients', None)
-    rule.setdefault('opsgenie_default_teams', None)
-
-    # Make sure we have required options
-    if required_locals - frozenset(rule.keys()):
-        raise EAException('Missing required option(s): %s' % (', '.join(required_locals - frozenset(rule.keys()))))
-
-    if 'include' in rule and type(rule['include']) != list:
-        raise EAException('include option must be a list')
-
-    if isinstance(rule.get('query_key'), list):
-        rule['compound_query_key'] = rule['query_key']
-        rule['query_key'] = ','.join(rule['query_key'])
->>>>>>> 0607a934
 
 
 def load_conf(args, defaults=None, overwrites=None):
