# -*- coding: utf-8 -*-
import copy
import datetime
import hashlib
import logging
import logging.config
import os
import sys

import alerts
import enhancements
import jsonschema
import ruletypes
import yaml
import yaml.scanner
from envparse import Env
from opsgenie import OpsGenieAlerter
from staticconf.loader import yaml_loader
from util import dt_to_ts
from util import dt_to_ts_with_format
from util import dt_to_unix
from util import dt_to_unixms
from util import elastalert_logger
from util import EAException
from util import ts_to_dt
from util import ts_to_dt_with_format
from util import unix_to_dt
from util import unixms_to_dt

# schema for rule yaml
rule_schema = jsonschema.Draft4Validator(yaml.load(open(os.path.join(os.path.dirname(__file__), 'schema.yaml'))))

# Required global (config.yaml) and local (rule.yaml)  configuration options
required_globals = frozenset(['run_every', 'rules_folder', 'es_host', 'es_port', 'writeback_index', 'buffer_time'])
required_locals = frozenset(['alert', 'type', 'name', 'index'])

# Settings that can be derived from ENV variables
env_settings = {'ES_USE_SSL': 'use_ssl',
                'ES_PASSWORD': 'es_password',
                'ES_USERNAME': 'es_username',
                'ES_HOST': 'es_host',
                'ES_PORT': 'es_port',
                'ES_URL_PREFIX': 'es_url_prefix'}

env = Env(ES_USE_SSL=bool)

# import rule dependency
import_rules = {}

# Used to map the names of rules to their classes
rules_mapping = {
    'frequency': ruletypes.FrequencyRule,
    'any': ruletypes.AnyRule,
    'spike': ruletypes.SpikeRule,
    'blacklist': ruletypes.BlacklistRule,
    'whitelist': ruletypes.WhitelistRule,
    'change': ruletypes.ChangeRule,
    'flatline': ruletypes.FlatlineRule,
    'new_term': ruletypes.NewTermsRule,
    'cardinality': ruletypes.CardinalityRule,
    'metric_aggregation': ruletypes.MetricAggregationRule,
    'percentage_match': ruletypes.PercentageMatchRule,
}

# Used to map names of alerts to their classes
alerts_mapping = {
    'email': alerts.EmailAlerter,
    'jira': alerts.JiraAlerter,
    'opsgenie': OpsGenieAlerter,
    'stomp': alerts.StompAlerter,
    'debug': alerts.DebugAlerter,
    'command': alerts.CommandAlerter,
    'sns': alerts.SnsAlerter,
    'hipchat': alerts.HipChatAlerter,
    'stride': alerts.StrideAlerter,
    'ms_teams': alerts.MsTeamsAlerter,
    'slack': alerts.SlackAlerter,
    'mattermost': alerts.MattermostAlerter,
    'pagerduty': alerts.PagerDutyAlerter,
    'pagertree': alerts.PagerTreeAlerter,
    'exotel': alerts.ExotelAlerter,
    'twilio': alerts.TwilioAlerter,
    'victorops': alerts.VictorOpsAlerter,
    'telegram': alerts.TelegramAlerter,
    'googlechat': alerts.GoogleChatAlerter,
    'gitter': alerts.GitterAlerter,
    'servicenow': alerts.ServiceNowAlerter,
<<<<<<< HEAD
    'post': alerts.HTTPPostAlerter,
    'linenotify': alerts.LineNotifyAlerter
=======
    'alerta': alerts.AlertaAlerter,
    'post': alerts.HTTPPostAlerter,
    'hivealerter': alerts.HiveAlerter
>>>>>>> d8cba6a8
}
# A partial ordering of alert types. Relative order will be preserved in the resulting alerts list
# For example, jira goes before email so the ticket # will be added to the resulting email.
alerts_order = {
    'jira': 0,
    'email': 1
}

base_config = {}


def get_module(module_name):
    """ Loads a module and returns a specific object.
    module_name should 'module.file.object'.
    Returns object or raises EAException on error. """
    try:
        module_path, module_class = module_name.rsplit('.', 1)
        base_module = __import__(module_path, globals(), locals(), [module_class])
        module = getattr(base_module, module_class)
    except (ImportError, AttributeError, ValueError) as e:
        raise EAException("Could not import module %s: %s" % (module_name, e)), None, sys.exc_info()[2]
    return module


def load_configuration(filename, conf, args=None):
    """ Load a yaml rule file and fill in the relevant fields with objects.

    :param filename: The name of a rule configuration file.
    :param conf: The global configuration dictionary, used for populating defaults.
    :return: The rule configuration, a dictionary.
    """
    try:
        rule = load_rule_yaml(filename)
    except Exception as e:
        if (conf.get('skip_invalid')):
            logging.error(e)
            return False
        else:
            raise e
    load_options(rule, conf, filename, args)
    load_modules(rule, args)
    return rule


def load_rule_yaml(filename):
    rule = {
        'rule_file': filename,
    }

    import_rules.pop(filename, None)  # clear `filename` dependency
    while True:
        try:
            loaded = yaml_loader(filename)
        except yaml.scanner.ScannerError as e:
            raise EAException('Could not parse file %s: %s' % (filename, e))

        # Special case for merging filters - if both files specify a filter merge (AND) them
        if 'filter' in rule and 'filter' in loaded:
            rule['filter'] = loaded['filter'] + rule['filter']

        loaded.update(rule)
        rule = loaded
        if 'import' in rule:
            # Find the path of the next file.
            if os.path.isabs(rule['import']):
                import_filename = rule['import']
            else:
                import_filename = os.path.join(os.path.dirname(filename), rule['import'])
            # set dependencies
            rules = import_rules.get(filename, [])
            rules.append(import_filename)
            import_rules[filename] = rules
            filename = import_filename
            del(rule['import'])  # or we could go on forever!
        else:
            break

    return rule


def load_options(rule, conf, filename, args=None):
    """ Converts time objects, sets defaults, and validates some settings.

    :param rule: A dictionary of parsed YAML from a rule config file.
    :param conf: The global configuration dictionary, used for populating defaults.
    """
    adjust_deprecated_values(rule)

    try:
        rule_schema.validate(rule)
    except jsonschema.ValidationError as e:
        raise EAException("Invalid Rule file: %s\n%s" % (filename, e))

    try:
        # Set all time based parameters
        if 'timeframe' in rule:
            rule['timeframe'] = datetime.timedelta(**rule['timeframe'])
        if 'realert' in rule:
            rule['realert'] = datetime.timedelta(**rule['realert'])
        else:
            if 'aggregation' in rule:
                rule['realert'] = datetime.timedelta(minutes=0)
            else:
                rule['realert'] = datetime.timedelta(minutes=1)
        if 'aggregation' in rule and not rule['aggregation'].get('schedule'):
            rule['aggregation'] = datetime.timedelta(**rule['aggregation'])
        if 'query_delay' in rule:
            rule['query_delay'] = datetime.timedelta(**rule['query_delay'])
        if 'buffer_time' in rule:
            rule['buffer_time'] = datetime.timedelta(**rule['buffer_time'])
        if 'bucket_interval' in rule:
            rule['bucket_interval_timedelta'] = datetime.timedelta(**rule['bucket_interval'])
        if 'exponential_realert' in rule:
            rule['exponential_realert'] = datetime.timedelta(**rule['exponential_realert'])
        if 'kibana4_start_timedelta' in rule:
            rule['kibana4_start_timedelta'] = datetime.timedelta(**rule['kibana4_start_timedelta'])
        if 'kibana4_end_timedelta' in rule:
            rule['kibana4_end_timedelta'] = datetime.timedelta(**rule['kibana4_end_timedelta'])
    except (KeyError, TypeError) as e:
        raise EAException('Invalid time format used: %s' % (e))

    # Set defaults, copy defaults from config.yaml
    for key, val in base_config.items():
        rule.setdefault(key, val)
    rule.setdefault('name', os.path.splitext(filename)[0])
    rule.setdefault('realert', datetime.timedelta(seconds=0))
    rule.setdefault('aggregation', datetime.timedelta(seconds=0))
    rule.setdefault('query_delay', datetime.timedelta(seconds=0))
    rule.setdefault('timestamp_field', '@timestamp')
    rule.setdefault('filter', [])
    rule.setdefault('timestamp_type', 'iso')
    rule.setdefault('timestamp_format', '%Y-%m-%dT%H:%M:%SZ')
    rule.setdefault('_source_enabled', True)
    rule.setdefault('use_local_time', True)
    rule.setdefault('description', "")

    # Set timestamp_type conversion function, used when generating queries and processing hits
    rule['timestamp_type'] = rule['timestamp_type'].strip().lower()
    if rule['timestamp_type'] == 'iso':
        rule['ts_to_dt'] = ts_to_dt
        rule['dt_to_ts'] = dt_to_ts
    elif rule['timestamp_type'] == 'unix':
        rule['ts_to_dt'] = unix_to_dt
        rule['dt_to_ts'] = dt_to_unix
    elif rule['timestamp_type'] == 'unix_ms':
        rule['ts_to_dt'] = unixms_to_dt
        rule['dt_to_ts'] = dt_to_unixms
    elif rule['timestamp_type'] == 'custom':
        def _ts_to_dt_with_format(ts):
            return ts_to_dt_with_format(ts, ts_format=rule['timestamp_format'])

        def _dt_to_ts_with_format(dt):
            ts = dt_to_ts_with_format(dt, ts_format=rule['timestamp_format'])
            if 'timestamp_format_expr' in rule:
                # eval expression passing 'ts' and 'dt'
                return eval(rule['timestamp_format_expr'], {'ts': ts, 'dt': dt})
            else:
                return ts

        rule['ts_to_dt'] = _ts_to_dt_with_format
        rule['dt_to_ts'] = _dt_to_ts_with_format
    else:
        raise EAException('timestamp_type must be one of iso, unix, or unix_ms')

    # Add support for client ssl certificate auth
    if 'verify_certs' in conf:
        rule.setdefault('verify_certs', conf.get('verify_certs'))
        rule.setdefault('ca_certs', conf.get('ca_certs'))
        rule.setdefault('client_cert', conf.get('client_cert'))
        rule.setdefault('client_key', conf.get('client_key'))

    # Set HipChat options from global config
    rule.setdefault('hipchat_msg_color', 'red')
    rule.setdefault('hipchat_domain', 'api.hipchat.com')
    rule.setdefault('hipchat_notify', True)
    rule.setdefault('hipchat_from', '')
    rule.setdefault('hipchat_ignore_ssl_errors', False)

    # Set OpsGenie options from global config
    rule.setdefault('opsgenie_default_receipients', None)
    rule.setdefault('opsgenie_default_teams', None)

    # Make sure we have required options
    if required_locals - frozenset(rule.keys()):
        raise EAException('Missing required option(s): %s' % (', '.join(required_locals - frozenset(rule.keys()))))

    if 'include' in rule and type(rule['include']) != list:
        raise EAException('include option must be a list')

    if isinstance(rule.get('query_key'), list):
        rule['compound_query_key'] = rule['query_key']
        rule['query_key'] = ','.join(rule['query_key'])

    if isinstance(rule.get('aggregation_key'), list):
        rule['compound_aggregation_key'] = rule['aggregation_key']
        rule['aggregation_key'] = ','.join(rule['aggregation_key'])

    if isinstance(rule.get('compare_key'), list):
        rule['compound_compare_key'] = rule['compare_key']
        rule['compare_key'] = ','.join(rule['compare_key'])
    elif 'compare_key' in rule:
        rule['compound_compare_key'] = [rule['compare_key']]
    # Add QK, CK and timestamp to include
    include = rule.get('include', ['*'])
    if 'query_key' in rule:
        include.append(rule['query_key'])
    if 'compound_query_key' in rule:
        include += rule['compound_query_key']
    if 'compound_aggregation_key' in rule:
        include += rule['compound_aggregation_key']
    if 'compare_key' in rule:
        include.append(rule['compare_key'])
    if 'compound_compare_key' in rule:
        include += rule['compound_compare_key']
    if 'top_count_keys' in rule:
        include += rule['top_count_keys']
    include.append(rule['timestamp_field'])
    rule['include'] = list(set(include))

    # Check that generate_kibana_url is compatible with the filters
    if rule.get('generate_kibana_link'):
        for es_filter in rule.get('filter'):
            if es_filter:
                if 'not' in es_filter:
                    es_filter = es_filter['not']
                if 'query' in es_filter:
                    es_filter = es_filter['query']
                if es_filter.keys()[0] not in ('term', 'query_string', 'range'):
                    raise EAException('generate_kibana_link is incompatible with filters other than term, query_string and range. '
                                      'Consider creating a dashboard and using use_kibana_dashboard instead.')

    # Check that doc_type is provided if use_count/terms_query
    if rule.get('use_count_query') or rule.get('use_terms_query'):
        if 'doc_type' not in rule:
            raise EAException('doc_type must be specified.')

    # Check that query_key is set if use_terms_query
    if rule.get('use_terms_query'):
        if 'query_key' not in rule:
            raise EAException('query_key must be specified with use_terms_query')

    # Warn if use_strf_index is used with %y, %M or %D
    # (%y = short year, %M = minutes, %D = full date)
    if rule.get('use_strftime_index'):
        for token in ['%y', '%M', '%D']:
            if token in rule.get('index'):
                logging.warning('Did you mean to use %s in the index? '
                                'The index will be formatted like %s' % (token,
                                                                         datetime.datetime.now().strftime(rule.get('index'))))

    if rule.get('scan_entire_timeframe') and not rule.get('timeframe'):
        raise EAException('scan_entire_timeframe can only be used if there is a timeframe specified')


def load_modules(rule, args=None):
    """ Loads things that could be modules. Enhancements, alerts and rule type. """
    # Set match enhancements
    match_enhancements = []
    for enhancement_name in rule.get('match_enhancements', []):
        if enhancement_name in dir(enhancements):
            enhancement = getattr(enhancements, enhancement_name)
        else:
            enhancement = get_module(enhancement_name)
        if not issubclass(enhancement, enhancements.BaseEnhancement):
            raise EAException("Enhancement module %s not a subclass of BaseEnhancement" % (enhancement_name))
        match_enhancements.append(enhancement(rule))
    rule['match_enhancements'] = match_enhancements

    # Convert rule type into RuleType object
    if rule['type'] in rules_mapping:
        rule['type'] = rules_mapping[rule['type']]
    else:
        rule['type'] = get_module(rule['type'])
        if not issubclass(rule['type'], ruletypes.RuleType):
            raise EAException('Rule module %s is not a subclass of RuleType' % (rule['type']))

    # Make sure we have required alert and type options
    reqs = rule['type'].required_options

    if reqs - frozenset(rule.keys()):
        raise EAException('Missing required option(s): %s' % (', '.join(reqs - frozenset(rule.keys()))))
    # Instantiate rule
    try:
        rule['type'] = rule['type'](rule, args)
    except (KeyError, EAException) as e:
        raise EAException('Error initializing rule %s: %s' % (rule['name'], e)), None, sys.exc_info()[2]
    # Instantiate alerts only if we're not in debug mode
    # In debug mode alerts are not actually sent so don't bother instantiating them
    if not args or not args.debug:
        rule['alert'] = load_alerts(rule, alert_field=rule['alert'])


def isyaml(filename):
    return filename.endswith('.yaml') or filename.endswith('.yml')


def get_file_paths(conf, use_rule=None):
    # Passing a filename directly can bypass rules_folder and .yaml checks
    if use_rule and os.path.isfile(use_rule):
        return [use_rule]
    rule_folder = conf['rules_folder']
    rule_files = []
    if conf['scan_subdirectories']:
        for root, folders, files in os.walk(rule_folder):
            for filename in files:
                if use_rule and use_rule != filename:
                    continue
                if isyaml(filename):
                    rule_files.append(os.path.join(root, filename))
    else:
        for filename in os.listdir(rule_folder):
            fullpath = os.path.join(rule_folder, filename)
            if os.path.isfile(fullpath) and isyaml(filename):
                rule_files.append(fullpath)
    return rule_files


def load_alerts(rule, alert_field):
    def normalize_config(alert):
        """Alert config entries are either "alertType" or {"alertType": {"key": "data"}}.
        This function normalizes them both to the latter format. """
        if isinstance(alert, basestring):
            return alert, rule
        elif isinstance(alert, dict):
            name, config = iter(alert.items()).next()
            config_copy = copy.copy(rule)
            config_copy.update(config)  # warning, this (intentionally) mutates the rule dict
            return name, config_copy
        else:
            raise EAException()

    def create_alert(alert, alert_config):
        alert_class = alerts_mapping.get(alert) or get_module(alert)
        if not issubclass(alert_class, alerts.Alerter):
            raise EAException('Alert module %s is not a subclass of Alerter' % (alert))
        missing_options = (rule['type'].required_options | alert_class.required_options) - frozenset(alert_config or [])
        if missing_options:
            raise EAException('Missing required option(s): %s' % (', '.join(missing_options)))
        return alert_class(alert_config)

    try:
        if type(alert_field) != list:
            alert_field = [alert_field]

        alert_field = [normalize_config(x) for x in alert_field]
        alert_field = sorted(alert_field, key=lambda (a, b): alerts_order.get(a, 1))
        # Convert all alerts into Alerter objects
        alert_field = [create_alert(a, b) for a, b in alert_field]

    except (KeyError, EAException) as e:
        raise EAException('Error initiating alert %s: %s' % (rule['alert'], e)), None, sys.exc_info()[2]

    return alert_field


def load_rules(args):
    """ Creates a conf dictionary for ElastAlerter. Loads the global
    config file and then each rule found in rules_folder.

    :param args: The parsed arguments to ElastAlert
    :return: The global configuration, a dictionary.
    """
    names = []
    filename = args.config
    conf = yaml_loader(filename)
    use_rule = args.rule

    # init logging from config and set log levels according to command line options
    configure_logging(args, conf)

    for env_var, conf_var in env_settings.items():
        val = env(env_var, None)
        if val is not None:
            conf[conf_var] = val

    # Make sure we have all required globals
    if required_globals - frozenset(conf.keys()):
        raise EAException('%s must contain %s' % (filename, ', '.join(required_globals - frozenset(conf.keys()))))

    conf.setdefault('max_query_size', 10000)
    conf.setdefault('scroll_keepalive', '30s')
    conf.setdefault('disable_rules_on_error', True)
    conf.setdefault('scan_subdirectories', True)

    # Convert run_every, buffer_time into a timedelta object
    try:
        conf['run_every'] = datetime.timedelta(**conf['run_every'])
        conf['buffer_time'] = datetime.timedelta(**conf['buffer_time'])
        if 'alert_time_limit' in conf:
            conf['alert_time_limit'] = datetime.timedelta(**conf['alert_time_limit'])
        else:
            conf['alert_time_limit'] = datetime.timedelta(days=2)
        if 'old_query_limit' in conf:
            conf['old_query_limit'] = datetime.timedelta(**conf['old_query_limit'])
        else:
            conf['old_query_limit'] = datetime.timedelta(weeks=1)
    except (KeyError, TypeError) as e:
        raise EAException('Invalid time format used: %s' % (e))

    global base_config
    base_config = copy.deepcopy(conf)

    # Load each rule configuration file
    rules = []
    rule_files = get_file_paths(conf, use_rule)
    for rule_file in rule_files:
        try:
            rule = load_configuration(rule_file, conf, args)
            # A rule failed to load, don't try to process it
            if (not rule):
                logging.error('Invalid rule file skipped: %s' % rule_file)
                continue
            # By setting "is_enabled: False" in rule file, a rule is easily disabled
            if 'is_enabled' in rule and not rule['is_enabled']:
                continue
            if rule['name'] in names:
                raise EAException('Duplicate rule named %s' % (rule['name']))
        except EAException as e:
            raise EAException('Error loading file %s: %s' % (rule_file, e))

        rules.append(rule)
        names.append(rule['name'])

    conf['rules'] = rules
    return conf


def configure_logging(args, conf):
    # configure logging from config file if provided
    if 'logging' in conf:
        # load new logging config
        logging.config.dictConfig(conf['logging'])

    if args.verbose and args.debug:
        elastalert_logger.info(
            "Note: --debug and --verbose flags are set. --debug takes precedent."
        )

    # re-enable INFO log level on elastalert_logger in verbose/debug mode
    # (but don't touch it if it is already set to INFO or below by config)
    if args.verbose or args.debug:
        if elastalert_logger.level > logging.INFO or elastalert_logger.level == logging.NOTSET:
            elastalert_logger.setLevel(logging.INFO)

    if args.debug:
        elastalert_logger.info(
            """Note: In debug mode, alerts will be logged to console but NOT actually sent.
            To send them but remain verbose, use --verbose instead."""
        )

    if not args.es_debug and 'logging' not in conf:
        logging.getLogger('elasticsearch').setLevel(logging.WARNING)

    if args.es_debug_trace:
        tracer = logging.getLogger('elasticsearch.trace')
        tracer.setLevel(logging.INFO)
        tracer.addHandler(logging.FileHandler(args.es_debug_trace))


def get_rule_hashes(conf, use_rule=None):
    rule_files = get_file_paths(conf, use_rule)
    rule_mod_times = {}
    for rule_file in rule_files:
        rule_mod_times[rule_file] = get_rulefile_hash(rule_file)
    return rule_mod_times


def get_rulefile_hash(rule_file):
    rulefile_hash = ''
    if os.path.exists(rule_file):
        with open(rule_file) as fh:
            rulefile_hash = hashlib.sha1(fh.read()).digest()
        for import_rule_file in import_rules.get(rule_file, []):
            rulefile_hash += get_rulefile_hash(import_rule_file)
    return rulefile_hash


def adjust_deprecated_values(rule):
    # From rename of simple HTTP alerter
    if rule.get('type') == 'simple':
        rule['type'] = 'post'
        if 'simple_proxy' in rule:
            rule['http_post_proxy'] = rule['simple_proxy']
        if 'simple_webhook_url' in rule:
            rule['http_post_url'] = rule['simple_webhook_url']
        logging.warning('"simple" alerter has been renamed "post" and comptability may be removed in a future release.')<|MERGE_RESOLUTION|>--- conflicted
+++ resolved
@@ -85,14 +85,10 @@
     'googlechat': alerts.GoogleChatAlerter,
     'gitter': alerts.GitterAlerter,
     'servicenow': alerts.ServiceNowAlerter,
-<<<<<<< HEAD
-    'post': alerts.HTTPPostAlerter,
-    'linenotify': alerts.LineNotifyAlerter
-=======
+    'linenotify': alerts.LineNotifyAlerter,
     'alerta': alerts.AlertaAlerter,
     'post': alerts.HTTPPostAlerter,
     'hivealerter': alerts.HiveAlerter
->>>>>>> d8cba6a8
 }
 # A partial ordering of alert types. Relative order will be preserved in the resulting alerts list
 # For example, jira goes before email so the ticket # will be added to the resulting email.
