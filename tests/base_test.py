--- conflicted
+++ resolved
@@ -89,27 +89,21 @@
 def test_query(ea):
     ea.thread_data.current_es.search.return_value = {'hits': {'total': 0, 'hits': []}}
     ea.run_query(ea.rules[0], START, END)
-<<<<<<< HEAD
     ea.thread_data.current_es.search.assert_called_with(body={
-        'query': {'filtered': {'filter': {'bool': {'must': [{'range': {'@timestamp': {'lte': END_TIMESTAMP, 'gt': START_TIMESTAMP}}}]}}}},
-        'sort': [{'@timestamp': {'order': 'asc'}}]}, index='idx', _source_include=['@timestamp'], ignore_unavailable=True,
-=======
-    ea.current_es.search.assert_called_with(body={
         'query': {'filtered': {
             'filter': {'bool': {'must': [{'range': {'@timestamp': {'lte': END_TIMESTAMP, 'gt': START_TIMESTAMP}}}]}}}},
         'sort': [{'@timestamp': {'order': 'asc'}}]}, index='idx', _source_include=['@timestamp'],
         ignore_unavailable=True,
->>>>>>> d81dd93e
         size=ea.rules[0]['max_query_size'], scroll=ea.conf['scroll_keepalive'])
 
 
 def test_query_sixsix(ea_sixsix):
-    ea_sixsix.current_es.search.return_value = {'hits': {'total': 0, 'hits': []}}
+    ea_sixsix.thread_data.current_es.search.return_value = {'hits': {'total': 0, 'hits': []}}
     ea_sixsix.run_query(ea_sixsix.rules[0], START, END)
-    ea_sixsix.current_es.search.assert_called_with(body={
+    ea_sixsix.thread_data.current_es.search.assert_called_with(body={
         'query': {'bool': {
             'filter': {'bool': {'must': [{'range': {'@timestamp': {'lte': END_TIMESTAMP, 'gt': START_TIMESTAMP}}}]}}}},
-        'sort': [{'@timestamp': {'order': 'asc'}}]}, index='idx', _source_includes=['@timestamp'],
+        'sort': [{'@timestamp': {'order': 'asc'}}]}, index='idx', _source_include=['@timestamp'],
         ignore_unavailable=True,
         size=ea_sixsix.rules[0]['max_query_size'], scroll=ea_sixsix.conf['scroll_keepalive'])
 
@@ -118,23 +112,18 @@
     ea.rules[0]['_source_enabled'] = False
     ea.thread_data.current_es.search.return_value = {'hits': {'total': 0, 'hits': []}}
     ea.run_query(ea.rules[0], START, END)
-<<<<<<< HEAD
     ea.thread_data.current_es.search.assert_called_with(body={
-        'query': {'filtered': {'filter': {'bool': {'must': [{'range': {'@timestamp': {'lte': END_TIMESTAMP, 'gt': START_TIMESTAMP}}}]}}}},
-=======
-    ea.current_es.search.assert_called_with(body={
         'query': {'filtered': {
             'filter': {'bool': {'must': [{'range': {'@timestamp': {'lte': END_TIMESTAMP, 'gt': START_TIMESTAMP}}}]}}}},
->>>>>>> d81dd93e
         'sort': [{'@timestamp': {'order': 'asc'}}], 'fields': ['@timestamp']}, index='idx', ignore_unavailable=True,
         size=ea.rules[0]['max_query_size'], scroll=ea.conf['scroll_keepalive'])
 
 
 def test_query_sixsix_with_fields(ea_sixsix):
     ea_sixsix.rules[0]['_source_enabled'] = False
-    ea_sixsix.current_es.search.return_value = {'hits': {'total': 0, 'hits': []}}
+    ea_sixsix.thread_data.current_es.search.return_value = {'hits': {'total': 0, 'hits': []}}
     ea_sixsix.run_query(ea_sixsix.rules[0], START, END)
-    ea_sixsix.current_es.search.assert_called_with(body={
+    ea_sixsix.thread_data.current_es.search.assert_called_with(body={
         'query': {'bool': {
             'filter': {'bool': {'must': [{'range': {'@timestamp': {'lte': END_TIMESTAMP, 'gt': START_TIMESTAMP}}}]}}}},
         'sort': [{'@timestamp': {'order': 'asc'}}], 'stored_fields': ['@timestamp']}, index='idx',
@@ -149,31 +138,25 @@
     ea.run_query(ea.rules[0], START, END)
     start_unix = dt_to_unix(START)
     end_unix = dt_to_unix(END)
-<<<<<<< HEAD
     ea.thread_data.current_es.search.assert_called_with(
-        body={'query': {'filtered': {'filter': {'bool': {'must': [{'range': {'@timestamp': {'lte': end_unix, 'gt': start_unix}}}]}}}},
-              'sort': [{'@timestamp': {'order': 'asc'}}]}, index='idx', _source_include=['@timestamp'], ignore_unavailable=True,
-=======
-    ea.current_es.search.assert_called_with(
         body={'query': {'filtered': {
             'filter': {'bool': {'must': [{'range': {'@timestamp': {'lte': end_unix, 'gt': start_unix}}}]}}}},
             'sort': [{'@timestamp': {'order': 'asc'}}]}, index='idx', _source_include=['@timestamp'],
         ignore_unavailable=True,
->>>>>>> d81dd93e
         size=ea.rules[0]['max_query_size'], scroll=ea.conf['scroll_keepalive'])
 
 
 def test_query_sixsix_with_unix(ea_sixsix):
     ea_sixsix.rules[0]['timestamp_type'] = 'unix'
     ea_sixsix.rules[0]['dt_to_ts'] = dt_to_unix
-    ea_sixsix.current_es.search.return_value = {'hits': {'total': 0, 'hits': []}}
+    ea_sixsix.thread_data.current_es.search.return_value = {'hits': {'total': 0, 'hits': []}}
     ea_sixsix.run_query(ea_sixsix.rules[0], START, END)
     start_unix = dt_to_unix(START)
     end_unix = dt_to_unix(END)
-    ea_sixsix.current_es.search.assert_called_with(
+    ea_sixsix.thread_data.current_es.search.assert_called_with(
         body={'query': {'bool': {
             'filter': {'bool': {'must': [{'range': {'@timestamp': {'lte': end_unix, 'gt': start_unix}}}]}}}},
-            'sort': [{'@timestamp': {'order': 'asc'}}]}, index='idx', _source_includes=['@timestamp'],
+            'sort': [{'@timestamp': {'order': 'asc'}}]}, index='idx', _source_include=['@timestamp'],
         ignore_unavailable=True,
         size=ea_sixsix.rules[0]['max_query_size'], scroll=ea_sixsix.conf['scroll_keepalive'])
 
@@ -185,31 +168,25 @@
     ea.run_query(ea.rules[0], START, END)
     start_unix = dt_to_unixms(START)
     end_unix = dt_to_unixms(END)
-<<<<<<< HEAD
     ea.thread_data.current_es.search.assert_called_with(
-        body={'query': {'filtered': {'filter': {'bool': {'must': [{'range': {'@timestamp': {'lte': end_unix, 'gt': start_unix}}}]}}}},
-              'sort': [{'@timestamp': {'order': 'asc'}}]}, index='idx', _source_include=['@timestamp'], ignore_unavailable=True,
-=======
-    ea.current_es.search.assert_called_with(
         body={'query': {'filtered': {
             'filter': {'bool': {'must': [{'range': {'@timestamp': {'lte': end_unix, 'gt': start_unix}}}]}}}},
             'sort': [{'@timestamp': {'order': 'asc'}}]}, index='idx', _source_include=['@timestamp'],
         ignore_unavailable=True,
->>>>>>> d81dd93e
         size=ea.rules[0]['max_query_size'], scroll=ea.conf['scroll_keepalive'])
 
 
 def test_query_sixsix_with_unixms(ea_sixsix):
     ea_sixsix.rules[0]['timestamp_type'] = 'unixms'
     ea_sixsix.rules[0]['dt_to_ts'] = dt_to_unixms
-    ea_sixsix.current_es.search.return_value = {'hits': {'total': 0, 'hits': []}}
+    ea_sixsix.thread_data.current_es.search.return_value = {'hits': {'total': 0, 'hits': []}}
     ea_sixsix.run_query(ea_sixsix.rules[0], START, END)
     start_unix = dt_to_unixms(START)
     end_unix = dt_to_unixms(END)
-    ea_sixsix.current_es.search.assert_called_with(
+    ea_sixsix.thread_data.current_es.search.assert_called_with(
         body={'query': {'bool': {
             'filter': {'bool': {'must': [{'range': {'@timestamp': {'lte': end_unix, 'gt': start_unix}}}]}}}},
-            'sort': [{'@timestamp': {'order': 'asc'}}]}, index='idx', _source_includes=['@timestamp'],
+            'sort': [{'@timestamp': {'order': 'asc'}}]}, index='idx', _source_include=['@timestamp'],
         ignore_unavailable=True,
         size=ea_sixsix.rules[0]['max_query_size'], scroll=ea_sixsix.conf['scroll_keepalive'])
 
@@ -224,11 +201,7 @@
     ea.rules[0]['use_terms_query'] = True
     ea.rules[0]['query_key'] = 'QWERTY'
     ea.rules[0]['doc_type'] = 'uiop'
-<<<<<<< HEAD
-    ea.thread_data.current_es.search.return_value = {'hits': {'total': 0, 'hits': []}}
-=======
-    ea.current_es.deprecated_search.return_value = {'hits': {'total': 0, 'hits': []}}
->>>>>>> d81dd93e
+    ea.thread_data.current_es.deprecated_search.return_value = {'hits': {'total': 0, 'hits': []}}
     ea.run_query(ea.rules[0], START, END)
     assert ea.rules[0]['type'].add_terms_data.call_count == 0
 
@@ -403,15 +376,10 @@
     hits_timestamps = ['2014-09-26T12:34:45', '2014-09-26T12:40:45', '2014-09-26T12:47:45']
     alerttime1 = dt_to_ts(ts_to_dt(hits_timestamps[0]) + datetime.timedelta(minutes=10))
     hits = generate_hits(hits_timestamps)
-<<<<<<< HEAD
     ea.thread_data.current_es.search.return_value = hits
-    with mock.patch('elastalert.elastalert.elasticsearch_client'):
-=======
-    ea.current_es.search.return_value = hits
     with mock.patch('elastalert.elastalert.elasticsearch_client') as mock_es:
->>>>>>> d81dd93e
         # Aggregate first two, query over full range
-        mock_es.return_value = ea.current_es
+        mock_es.return_value = ea.thread_data.current_es
         ea.rules[0]['aggregate_by_match_time'] = True
         ea.rules[0]['aggregation'] = datetime.timedelta(minutes=10)
         ea.rules[0]['type'].matches = [{'@timestamp': h} for h in hits_timestamps]
@@ -562,14 +530,9 @@
     hits_timestamps = ['2014-09-26T12:34:45', '2014-09-26T12:40:45', '2014-09-26T12:43:45']
     match_time = ts_to_dt('2014-09-26T12:45:00Z')
     hits = generate_hits(hits_timestamps)
-<<<<<<< HEAD
     ea.thread_data.current_es.search.return_value = hits
-    with mock.patch('elastalert.elastalert.elasticsearch_client'):
-=======
-    ea.current_es.search.return_value = hits
     with mock.patch('elastalert.elastalert.elasticsearch_client') as mock_es:
-        mock_es.return_value = ea.current_es
->>>>>>> d81dd93e
+        mock_es.return_value = ea.thread_data.current_es
         with mock.patch('elastalert.elastalert.ts_now', return_value=match_time):
             ea.rules[0]['aggregation'] = datetime.timedelta(minutes=10)
             ea.rules[0]['type'].matches = [{'@timestamp': h} for h in hits_timestamps]
@@ -616,7 +579,7 @@
                                                      {'hits': {'total': 0, 'hits': []}}]
 
     with mock.patch('elastalert.elastalert.elasticsearch_client') as mock_es:
-        mock_es.return_value = ea.current_es
+        mock_es.return_value = ea.thread_data.current_es
         ea.send_pending_alerts()
         # Assert that current_es was refreshed from the aggregate rules
         assert mock_es.called_with(host='', port='')
@@ -829,14 +792,8 @@
 def test_query_segmenting_reset_num_hits(ea):
     # Tests that num_hits gets reset every time run_query is run
     def assert_num_hits_reset():
-<<<<<<< HEAD
         assert ea.thread_data.num_hits == 0
         ea.thread_data.num_hits += 10
-=======
-        assert ea.num_hits == 0
-        ea.num_hits += 10
-
->>>>>>> d81dd93e
     with mock.patch.object(ea, 'run_query') as mock_run_query:
         mock_run_query.side_effect = assert_num_hits_reset()
         ea.run_rule(ea.rules[0], END, START)
@@ -1119,21 +1076,13 @@
     ea.rules[0]['top_count_keys'] = ['this', 'that']
     ea.rules[0]['type'].matches = {'@timestamp': END}
     ea.rules[0]['doc_type'] = 'blah'
-<<<<<<< HEAD
-    buckets = [{'aggregations': {'filtered': {'counts': {'buckets': [{'key': 'a', 'doc_count': 10}, {'key': 'b', 'doc_count': 5}]}}}},
-               {'aggregations': {'filtered': {'counts': {'buckets': [{'key': 'd', 'doc_count': 10}, {'key': 'c', 'doc_count': 12}]}}}}]
-    ea.thread_data.current_es.search.side_effect = buckets
-    counts = ea.get_top_counts(ea.rules[0], START, END, ['this', 'that'])
-    calls = ea.thread_data.current_es.search.call_args_list
-=======
     buckets = [{'aggregations': {
         'filtered': {'counts': {'buckets': [{'key': 'a', 'doc_count': 10}, {'key': 'b', 'doc_count': 5}]}}}},
         {'aggregations': {'filtered': {
             'counts': {'buckets': [{'key': 'd', 'doc_count': 10}, {'key': 'c', 'doc_count': 12}]}}}}]
-    ea.current_es.deprecated_search.side_effect = buckets
+    ea.thread_data.current_es.deprecated_search.side_effect = buckets
     counts = ea.get_top_counts(ea.rules[0], START, END, ['this', 'that'])
-    calls = ea.current_es.deprecated_search.call_args_list
->>>>>>> d81dd93e
+    calls = ea.thread_data.current_es.deprecated_search.call_args_list
     assert calls[0][1]['search_type'] == 'count'
     assert calls[0][1]['body']['aggs']['filtered']['aggs']['counts']['terms'] == {'field': 'this', 'size': 5,
                                                                                   'min_doc_count': 1}
