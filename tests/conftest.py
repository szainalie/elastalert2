--- conflicted
+++ resolved
@@ -165,22 +165,15 @@
             'alert_time_limit': datetime.timedelta(hours=24),
             'es_host': 'es',
             'es_port': 14900,
-<<<<<<< HEAD
-            'writeback_index': writeback_index,
-=======
             'writeback_index': 'wb',
             'writeback_alias': 'wb_a',
->>>>>>> ff5769a1
             'rules': rules,
             'max_query_size': 10000,
             'old_query_limit': datetime.timedelta(weeks=1),
             'disable_rules_on_error': False,
             'scroll_keepalive': '30s'}
-<<<<<<< HEAD
     elastalert.util.elasticsearch_client = mock_es_client
-=======
     conf['rules_loader'] = mock_rule_loader(conf)
->>>>>>> ff5769a1
     elastalert.elastalert.elasticsearch_client = mock_es_client
     with mock.patch('elastalert.elastalert.load_conf') as load_conf:
         with mock.patch('elastalert.elastalert.BackgroundScheduler'):
@@ -226,16 +219,20 @@
             'es_host': 'es',
             'es_port': 14900,
             'writeback_index': writeback_index,
+            'writeback_alias': 'wb_a',
             'rules': rules,
             'max_query_size': 10000,
             'old_query_limit': datetime.timedelta(weeks=1),
             'disable_rules_on_error': False,
             'scroll_keepalive': '30s'}
+    conf['rules_loader'] = mock_rule_loader(conf)
     elastalert.elastalert.elasticsearch_client = mock_es_sixsix_client
     elastalert.util.elasticsearch_client = mock_es_sixsix_client
-    with mock.patch('elastalert.elastalert.get_rule_hashes'):
-        with mock.patch('elastalert.elastalert.load_rules') as load_conf:
+    with mock.patch('elastalert.elastalert.load_conf') as load_conf:
+        with mock.patch('elastalert.elastalert.BackgroundScheduler'):
             load_conf.return_value = conf
+            conf['rules_loader'].load.return_value = rules
+            conf['rules_loader'].get_hashes.return_value = {}
             ea_sixsix = elastalert.elastalert.ElastAlerter(['--pin_rules'])
     ea_sixsix.rules[0]['type'] = mock_ruletype()
     ea_sixsix.rules[0]['alert'] = [mock_alert()]
