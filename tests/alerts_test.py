--- conflicted
+++ resolved
@@ -1709,7 +1709,6 @@
         mock_post_request.call_args_list[0][1]['data'])
 
 
-<<<<<<< HEAD
 def test_hipchat_body_size_limit_text():
     rule = {
         'name': 'Test Rule',
@@ -1763,7 +1762,8 @@
     body = alert.create_alert_body([match])
 
     assert len(body) <= 10000
-=======
+
+
 def test_alerta_resolve_string(ea):
     match = {
         'name': 'mySystem',
@@ -1956,5 +1956,4 @@
             'content-type': 'application/json'}
     )
     assert expected_data == json.loads(
-        mock_post_request.call_args_list[0][1]['data'])
->>>>>>> 5d3d9620
+        mock_post_request.call_args_list[0][1]['data'])